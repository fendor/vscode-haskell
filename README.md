# Haskell for Visual Studio Code

[![](https://vsmarketplacebadge.apphb.com/version/haskell.haskell.svg)](https://marketplace.visualstudio.com/items?itemName=haskell.haskell)

This extension adds language support for [Haskell](https://haskell.org), powered by the [Haskell Language Server](https://github.com/haskell/haskell-language-server).

## Features

<<<<<<< HEAD
Language server client for haskell using the [HIE](https://github.com/haskell/haskell-ide-engine) language server. Supports,

* Diagnostics via HLint and GHC warnings/errors
* Code actions and quick-fixes via [`apply-refact`](https://github.com/mpickering/apply-refact) (click the lightbulb)
* Type information and documentation (via hoogle) on hover
* Jump to definition (`F12` or `Go to Definition` in command palette). Note that this only works for definitions within the current project.
* List all top level definitions
* Highlight references in document
* Completion
* Formatting via [`brittany`](https://github.com/lspitzner/brittany) (`^ ⌥ B` or `Format Document` in command palette)
* Renaming via [`HaRe`](https://github.com/alanz/HaRe) (`F2` or `Rename Symbol` in command palette)
* [Multi-root workspace](https://code.visualstudio.com/docs/editor/multi-root-workspaces) support

Additionally the language server itself features,

* Supports plain GHC projects, cabal projects and stack projects
* Fast due to caching of compile info

The other two language servers ([ghcide](https://github.com/digital-asset/ghcide#features) and haskell-language-server) have a subset of the features described above.

## Supported GHC versions

vscode-hie-server depends on the chosen haskell language server to support different versions of GHC. At the moment of writing the following versions are supported using Haskell Ide Engine: 8.4, 8.6 and 8.8. ghcide and Haskell Language Server also have support for ghc 8.10. If your project uses any other GHC version it won't work.

## Extension Settings

You can disable HLint and also control the maximum number of reported problems,

```json
"languageServerHaskell.hlintOn": true,
"languageServerHaskell.maxNumberOfProblems": 100,
```
=======
- Warning and error diagnostics from GHC
- Type information and documentation on hover
- Jump to definition
- Document symbols
- Highlight references in document
- Code completion
- Formatting via Brittany, Floskell, Ormolu or Stylish Haskell
- [Multi-root workspace](https://code.visualstudio.com/docs/editor/multi-root-workspaces) support
- Code evaluation (Haskell Language Server), see ([Tutorial](https://github.com/haskell/haskell-language-server/blob/master/plugins/hls-eval-plugin/README.md))
>>>>>>> d31c74f4

   ![Eval Demo](https://raw.githubusercontent.com/haskell/haskell-language-server/master/plugins/hls-eval-plugin/demo.gif)

## Requirements

- For standalone `.hs`/`.lhs` files, [ghc](https://www.haskell.org/ghc/) must be installed and on the PATH. The easiest way to install it is with [ghcup](https://www.haskell.org/ghcup/) or [Chocolatey](https://www.haskell.org/platform/windows.html) on Windows.
- For Cabal based projects, both ghc and [cabal-install](https://www.haskell.org/cabal/) must be installed and on the PATH. It can also be installed with [ghcup](https://www.haskell.org/ghcup/) or [Chocolatey](https://www.haskell.org/platform/windows.html) on Windows.
- For Stack based projects, [stack](http://haskellstack.org) must be installed and on the PATH.

## Language Servers

Whilst this extension is powered by the Haskell Language Server by default, it also supports several others which can be manually installed:

- [Haskell Language Server](https://github.com/haskell/haskell-language-server#installation): This is the default language server which will automatically be downloaded, so it does not need manual installation. It builds upon ghcide by providing extra plugins and features.
- [ghcide](https://github.com/digital-asset/ghcide#install-ghcide): A fast and reliable LSP server with support for [basic features](https://github.com/digital-asset/ghcide#features).
- [Haskell IDE Engine](https://github.com/haskell/haskell-ide-engine#installation): A legacy language server, you probably shouldn't use this one. Haskell Language Server replaces it instead.

You can choose which language server to use from the "Haskell > Language Server Variant" configuration option.

## Configuration options

### Path to server executable executable

If your server is manually installed and not on your path, you can also manually set the path to the executable.

```json
"haskell.serverExecutablePath": "~/.local/bin/hie"
```

There are a few placeholders which will be expanded:

- `~`, `${HOME}` and `${home}` will be expanded into your users' home folder.
- `${workspaceFolder}` and `${workspaceRoot}` will expand into your current project root.

## Haskell Language Server specifics

### Local documentation

Haskell Language Server can display Haddock documentation on hover and completions if the project and
its dependencies have been built with the `-haddock` GHC flag.

- For cabal:

  - Add to your global config file (e.g. `~/.cabal/config`):
    ```
    program-default-options
      ghc-options: -haddock
    ```
  - Or, for a single project, run `cabal configure --ghc-options=-haddock`

- For stack, add to global `$STACK_ROOT\config.yaml`, or project's `stack.yaml`:
  ```
  ghc-options:
    "$everything": -haddock
  ```
  Note that this flag will cause compilation errors if a dependency contains invalid Haddock markup,
  until GHC 8.12 which [will report warnings](https://gitlab.haskell.org/ghc/ghc/-/merge_requests/2377)
  instead.

### Downloaded binaries

This extension will download `haskell-language-server` binaries to a specific location depending on your system. If you find yourself running out of disk space, you can try deleting old versions of language servers in this directory. The extension will redownload them, no strings attached.

| Platform | Path                                                                      |
| -------- | ------------------------------------------------------------------------- |
| macOS    | `~/Library/Application\ Support/Code/User/globalStorage/haskell.haskell/` |
| Windows  | `%APPDATA%\Code\User\globalStorage\haskell.haskell`                       |
| Linux    | `$HOME/.config/Code/User/globalStorage/haskell.haskell`                   |

Note that if `haskell-language-server-wrapper`/`haskell-language-server` is already on the PATH, then the extension will launch it directly instead of downloading binaries.

### Supported GHC versions

These are the versions of GHC that there are binaries of `haskell-language-server` for. Building from source may support more versions!

| GHC    | Linux | macOS | Windows |
| ------ | ----- | ----- | ------- |
| 8.10.4 | ✓     | ✓     | ✓       |
| 8.10.3 | ✓     | ✓     | ✓       |
| 8.10.2 | ✓     | ✓     | ✓       |
| 8.8.4  | ✓     | ✓     | ✓       |
| 8.8.3  | ✓     | ✓     |         |
| 8.8.2  | ✓     | ✓     |         |
| 8.6.5  | ✓     | ✓     | ✓       |
| 8.6.4  | ✓     | ✓     | ✓       |

The exact list of binaries can be checked in the last release of haskell-language-server: https://github.com/haskell/haskell-language-server/releases/latest

## Using multi-root workspaces

First, check out [what multi-root workspaces](https://code.visualstudio.com/docs/editor/multi-root-workspaces) are. The idea of using multi-root workspaces, is to be able to work on several different Haskell projects, where the GHC version or stackage LTS could differ, and have it work smoothly.

The language server is now started for each workspace folder you have in your multi-root workspace, and several configurations are on a resource (i.e. folder) scope, instead of window (i.e. global) scope.

## Investigating and reporting problems

<<<<<<< HEAD
1.  Go to extensions and right click `Haskell Language Server` and choose `Extensions Settings`
2.  Scroll down to `Language Server Haskell › Trace: Server` and set it to `messages`
3.  Restart vscode and reproduce your problem
4.  Go to the main menu and choose `View -> Output` (`Ctrl + Shift + U`)
5.  On the new Output panel that opens on the right side in the drop down menu choose `Haskell (<your project>)`
=======
1.  Go to extensions and right click `Haskell` and choose `Configure Extensions Settings`
2.  Scroll down to `Language Server Haskell › Trace: Server` and set it to `verbose`
3.  Restart vscode and reproduce your problem
4.  Go to the main menu and choose `View -> Output` (`Ctrl + Shift + U`)
5.  On the new Output panel that opens on the right side in the drop down menu choose `Haskell`
>>>>>>> d31c74f4

Please include the output when filing any issues on the relevant language server's issue tracker.

### Troubleshooting

- Sometimes the language server might get stuck in a rut and stop responding to your latest changes.
  Should this occur you can try restarting the language server with <kbd>Ctrl</kbd> <kbd>shift</kbd> <kbd>P</kbd>/<kbd>⌘</kbd> <kbd>shift</kbd> <kbd>P</kbd> > Restart Haskell LSP Server.
- Usually the error or unexpected behaviour is already reported in the haskell language server [used by the extension](#hie-variant). Finding the issue in its issue tracker could be useful to help resolve it. Sometimes even it includes a workaround for the issue.
- Haskell language servers issue trackers:
  - haskell-language-server: https://github.com/haskell/haskell-language-server/issues
  - ghcide: https://github.com/haskell/ghcide/issues
- _Common issues_:
  - For now, the extension is not able to open a single haskell source file. You need to open a workspace or folder, configured to be built with cabal, stack or other hie-bios compatible program.
  - Check you don't have other haskell extensions active, they can interfere with each other.

## Contributing

If you want to help, get started by reading [Contributing](https://github.com/haskell/vscode-haskell/blob/master/Contributing.md) for more details.

## Release Notes

See the [Changelog](https://github.com/haskell/vscode-haskell/blob/master/Changelog.md) for more details.<|MERGE_RESOLUTION|>--- conflicted
+++ resolved
@@ -6,40 +6,6 @@
 
 ## Features
 
-<<<<<<< HEAD
-Language server client for haskell using the [HIE](https://github.com/haskell/haskell-ide-engine) language server. Supports,
-
-* Diagnostics via HLint and GHC warnings/errors
-* Code actions and quick-fixes via [`apply-refact`](https://github.com/mpickering/apply-refact) (click the lightbulb)
-* Type information and documentation (via hoogle) on hover
-* Jump to definition (`F12` or `Go to Definition` in command palette). Note that this only works for definitions within the current project.
-* List all top level definitions
-* Highlight references in document
-* Completion
-* Formatting via [`brittany`](https://github.com/lspitzner/brittany) (`^ ⌥ B` or `Format Document` in command palette)
-* Renaming via [`HaRe`](https://github.com/alanz/HaRe) (`F2` or `Rename Symbol` in command palette)
-* [Multi-root workspace](https://code.visualstudio.com/docs/editor/multi-root-workspaces) support
-
-Additionally the language server itself features,
-
-* Supports plain GHC projects, cabal projects and stack projects
-* Fast due to caching of compile info
-
-The other two language servers ([ghcide](https://github.com/digital-asset/ghcide#features) and haskell-language-server) have a subset of the features described above.
-
-## Supported GHC versions
-
-vscode-hie-server depends on the chosen haskell language server to support different versions of GHC. At the moment of writing the following versions are supported using Haskell Ide Engine: 8.4, 8.6 and 8.8. ghcide and Haskell Language Server also have support for ghc 8.10. If your project uses any other GHC version it won't work.
-
-## Extension Settings
-
-You can disable HLint and also control the maximum number of reported problems,
-
-```json
-"languageServerHaskell.hlintOn": true,
-"languageServerHaskell.maxNumberOfProblems": 100,
-```
-=======
 - Warning and error diagnostics from GHC
 - Type information and documentation on hover
 - Jump to definition
@@ -49,7 +15,6 @@
 - Formatting via Brittany, Floskell, Ormolu or Stylish Haskell
 - [Multi-root workspace](https://code.visualstudio.com/docs/editor/multi-root-workspaces) support
 - Code evaluation (Haskell Language Server), see ([Tutorial](https://github.com/haskell/haskell-language-server/blob/master/plugins/hls-eval-plugin/README.md))
->>>>>>> d31c74f4
 
    ![Eval Demo](https://raw.githubusercontent.com/haskell/haskell-language-server/master/plugins/hls-eval-plugin/demo.gif)
 
@@ -146,19 +111,11 @@
 
 ## Investigating and reporting problems
 
-<<<<<<< HEAD
 1.  Go to extensions and right click `Haskell Language Server` and choose `Extensions Settings`
 2.  Scroll down to `Language Server Haskell › Trace: Server` and set it to `messages`
 3.  Restart vscode and reproduce your problem
 4.  Go to the main menu and choose `View -> Output` (`Ctrl + Shift + U`)
 5.  On the new Output panel that opens on the right side in the drop down menu choose `Haskell (<your project>)`
-=======
-1.  Go to extensions and right click `Haskell` and choose `Configure Extensions Settings`
-2.  Scroll down to `Language Server Haskell › Trace: Server` and set it to `verbose`
-3.  Restart vscode and reproduce your problem
-4.  Go to the main menu and choose `View -> Output` (`Ctrl + Shift + U`)
-5.  On the new Output panel that opens on the right side in the drop down menu choose `Haskell`
->>>>>>> d31c74f4
 
 Please include the output when filing any issues on the relevant language server's issue tracker.
 
