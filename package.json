{
  "name": "haskell",
  "displayName": "Haskell",
  "description": "Haskell language support powered by the Haskell Language Server",
  "version": "2.2.0",
  "license": "MIT",
  "publisher": "haskell",
  "engines": {
    "vscode": "^1.63.0"
  },
  "keywords": [
    "language",
    "haskell",
    "cabal",
    "stack",
    "lsp",
    "multi-root ready"
  ],
  "homepage": "https://github.com/haskell/vscode-haskell",
  "repository": {
    "type": "git",
    "url": "https://github.com/haskell/vscode-haskell.git"
  },
  "bugs": {
    "url": "https://github.com/haskell/vscode-haskell/issues"
  },
  "categories": [
    "Programming Languages",
    "Formatters",
    "Linters",
    "Other"
  ],
  "icon": "images/hls-logo.png",
  "galleryBanner": {
    "color": "#22172A",
    "theme": "dark"
  },
  "activationEvents": [
    "onLanguage:haskell",
    "onLanguage:literate haskell"
  ],
  "main": "./dist/extension",
  "contributes": {
    "languages": [
      {
        "id": "haskell",
        "aliases": [
          "Haskell",
          "haskell"
        ],
        "extensions": [
          ".hs"
        ]
      },
      {
        "id": "literate haskell",
        "aliases": [
          "Literate Haskell",
          "literate Haskell"
        ],
        "extensions": [
          ".lhs"
        ]
      }
    ],
    "configuration": {
      "type": "object",
      "title": "Haskell",
      "properties": {
        "haskell.formattingProvider": {
          "scope": "resource",
          "type": "string",
          "enum": [
            "brittany",
            "floskell",
            "fourmolu",
            "ormolu",
            "stylish-haskell",
            "none"
          ],
          "default": "ormolu",
          "description": "The formatter to use when formatting a document or range. Ensure the plugin is enabled."
        },
        "haskell.openDocumentationInHackage": {
          "scope": "resource",
          "type": "boolean",
          "default": true,
          "description": "When opening 'Documentation' for external libraries, open in hackage by default. Set to false to instead open in vscode."
        },
        "haskell.openSourceInHackage": {
          "scope": "resource",
          "type": "boolean",
          "default": true,
          "description": "When opening 'Source' for external libraries, open in hackage by default. Set to false to instead open in vscode."
        },
        "haskell.trace.server": {
          "scope": "resource",
          "type": "string",
          "enum": [
            "off",
            "messages",
            "verbose"
          ],
          "default": "off",
          "description": "Traces the communication between VS Code and the language server."
        },
        "haskell.trace.client": {
          "scope": "resource",
          "type": "string",
          "enum": [
            "off",
            "error",
            "info",
            "debug"
          ],
          "default": "info",
          "description": "Sets the log level in the client side."
        },
        "haskell.logFile": {
          "scope": "resource",
          "type": "string",
          "default": "",
          "description": "If set, redirects the logs to a file."
        },
        "haskell.releasesURL": {
          "scope": "resource",
          "type": "string",
          "default": "",
          "description": "An optional URL to override where ghcup checks for HLS-GHC compatibility list (usually at: https://raw.githubusercontent.com/haskell/ghcup-metadata/master/hls-metadata-0.0.1.json)"
        },
        "haskell.metadataURL": {
          "scope": "resource",
          "type": "string",
          "default": "",
          "description": "An optional URL to override where ghcup checks for tool download info (usually at: https://raw.githubusercontent.com/haskell/ghcup-metadata/master/ghcup-0.0.7.yaml)"
        },
        "haskell.releasesDownloadStoragePath": {
          "scope": "resource",
          "type": "string",
          "default": "",
          "markdownDescription": "An optional path where downloaded metadata will be stored. Check the default value [here](https://github.com/haskell/vscode-haskell#downloaded-binaries)"
        },
        "haskell.serverExecutablePath": {
          "scope": "resource",
          "type": "string",
          "default": "",
          "markdownDescription": "Manually set a language server executable. Can be something on the $PATH or the full path to the executable itself. Works with `~,` `${HOME}` and `${workspaceFolder}`. **Deprecated scope**: This option will be set to `machine` scope in a future release, so it can be changed only globally, not per workspace."
        },
        "haskell.serverExtraArgs": {
          "scope": "resource",
          "type": "string",
          "default": "",
          "markdownDescription": "Pass additional arguments to the language server."
        },
        "haskell.ghcupExecutablePath": {
          "scope": "resource",
          "type": "string",
          "default": "",
          "markdownDescription": "Manually set a ghcup executable path."
        },
        "haskell.serverEnvironment": {
          "scope": "resource",
          "type": "object",
          "default": {},
          "markdownDescription": "Define environment variables for the language server."
        },
        "haskell.promptBeforeDownloads": {
          "scope": "machine",
          "type": "boolean",
          "default": "true",
          "markdownDescription": "Prompt before performing any downloads."
        },
        "haskell.manageHLS": {
          "scope": "resource",
          "type": "string",
          "default": "PATH",
          "description": "How to manage/find HLS installations.",
          "enum": [
            "GHCup",
            "PATH"
          ],
          "enumDescriptions": [
            "Will use ghcup and manage Haskell toolchain in the default location (usually '~/.ghcup')",
            "Discovers HLS and other executables in system PATH"
          ]
        },
        "haskell.toolchain": {
          "scope": "resource",
          "type": "object",
          "default": {},
          "description": "When manageHLS is set to GHCup, this can overwrite the automatic toolchain configuration with a more specific one. When a tool is omitted, the extension will manage the version (for 'ghc' we try to figure out the version the project requires). The format is '{\"tool\": \"version\", ...}'. 'version' accepts all identifiers that 'ghcup' accepts."
        },
        "haskell.upgradeGHCup": {
          "scope": "resource",
          "type": "boolean",
          "default": true,
          "description": "Whether to upgrade GHCup automatically when 'manageHLS' is set to 'GHCup'."
        },
        "haskell.checkProject": {
          "scope": "resource",
          "type": "boolean",
          "default": true,
          "description": "Whether to typecheck the entire project on load. It could drive to bad performance in large projects."
        },
        "haskell.maxCompletions": {
          "scope": "resource",
          "default": 40,
          "type": "integer",
          "description": "Maximum number of completions sent to the editor."
        },
        "haskell.plugin.alternateNumberFormat.globalOn": {
          "default": true,
          "description": "Enables alternateNumberFormat plugin",
          "scope": "resource",
          "type": "boolean"
        },
        "haskell.plugin.callHierarchy.globalOn": {
          "default": true,
          "description": "Enables callHierarchy plugin",
          "scope": "resource",
          "type": "boolean"
        },
        "haskell.plugin.changeTypeSignature.globalOn": {
          "default": true,
          "description": "Enables changeTypeSignature plugin",
          "scope": "resource",
          "type": "boolean"
        },
        "haskell.plugin.class.globalOn": {
          "default": true,
          "description": "Enables class plugin",
          "scope": "resource",
          "type": "boolean"
        },
        "haskell.plugin.eval.config.diff": {
          "default": true,
          "markdownDescription": "Enable the diff output (WAS/NOW) of eval lenses",
          "scope": "resource",
          "type": "boolean"
        },
        "haskell.plugin.eval.config.exception": {
          "default": false,
          "markdownDescription": "Enable marking exceptions with `*** Exception:` similarly to doctest and GHCi.",
          "scope": "resource",
          "type": "boolean"
        },
        "haskell.plugin.eval.globalOn": {
          "default": true,
          "description": "Enables eval plugin",
          "scope": "resource",
          "type": "boolean"
        },
        "haskell.plugin.ghcide-code-actions-bindings.globalOn": {
          "default": true,
          "description": "Enables ghcide-code-actions-bindings plugin",
          "scope": "resource",
          "type": "boolean"
        },
        "haskell.plugin.ghcide-code-actions-fill-holes.globalOn": {
          "default": true,
          "description": "Enables ghcide-code-actions-fill-holes plugin",
          "scope": "resource",
          "type": "boolean"
        },
        "haskell.plugin.ghcide-code-actions-imports-exports.globalOn": {
          "default": true,
          "description": "Enables ghcide-code-actions-imports-exports plugin",
          "scope": "resource",
          "type": "boolean"
        },
        "haskell.plugin.ghcide-code-actions-type-signatures.globalOn": {
          "default": true,
          "description": "Enables ghcide-code-actions-type-signatures plugin",
          "scope": "resource",
          "type": "boolean"
        },
        "haskell.plugin.ghcide-completions.config.autoExtendOn": {
          "default": true,
          "markdownDescription": "Extends the import list automatically when completing a out-of-scope identifier",
          "scope": "resource",
          "type": "boolean"
        },
        "haskell.plugin.ghcide-completions.config.snippetsOn": {
          "default": true,
          "markdownDescription": "Inserts snippets when using code completions",
          "scope": "resource",
          "type": "boolean"
        },
        "haskell.plugin.ghcide-completions.globalOn": {
          "default": true,
          "description": "Enables ghcide-completions plugin",
          "scope": "resource",
          "type": "boolean"
        },
        "haskell.plugin.ghcide-hover-and-symbols.hoverOn": {
          "default": true,
          "description": "Enables ghcide-hover-and-symbols hover",
          "scope": "resource",
          "type": "boolean"
        },
        "haskell.plugin.ghcide-hover-and-symbols.symbolsOn": {
          "default": true,
          "description": "Enables ghcide-hover-and-symbols symbols",
          "scope": "resource",
          "type": "boolean"
        },
        "haskell.plugin.ghcide-type-lenses.config.mode": {
          "default": "always",
          "description": "Control how type lenses are shown",
          "enum": [
            "always",
            "exported",
            "diagnostics"
          ],
          "enumDescriptions": [
            "Always displays type lenses of global bindings",
            "Only display type lenses of exported global bindings",
            "Follows error messages produced by GHC about missing signatures"
          ],
          "scope": "resource",
          "type": "string"
        },
        "haskell.plugin.ghcide-type-lenses.globalOn": {
          "default": true,
          "description": "Enables ghcide-type-lenses plugin",
          "scope": "resource",
          "type": "boolean"
        },
        "haskell.plugin.haddockComments.globalOn": {
          "default": true,
          "description": "Enables haddockComments plugin",
          "scope": "resource",
          "type": "boolean"
        },
        "haskell.plugin.hlint.codeActionsOn": {
          "default": true,
          "description": "Enables hlint code actions",
          "scope": "resource",
          "type": "boolean"
        },
        "haskell.plugin.hlint.config.flags": {
          "default": [],
          "markdownDescription": "Flags used by hlint",
          "scope": "resource",
          "type": "array"
        },
        "haskell.plugin.hlint.diagnosticsOn": {
          "default": true,
          "description": "Enables hlint diagnostics",
          "scope": "resource",
          "type": "boolean"
        },
        "haskell.plugin.importLens.codeActionsOn": {
          "default": true,
          "description": "Enables importLens code actions",
          "scope": "resource",
          "type": "boolean"
        },
        "haskell.plugin.importLens.codeLensOn": {
          "default": true,
          "description": "Enables importLens code lenses",
          "scope": "resource",
          "type": "boolean"
        },
        "haskell.plugin.moduleName.globalOn": {
          "default": true,
          "description": "Enables moduleName plugin",
          "scope": "resource",
          "type": "boolean"
        },
        "haskell.plugin.pragmas.codeActionsOn": {
          "default": true,
          "description": "Enables pragmas code actions",
          "scope": "resource",
          "type": "boolean"
        },
        "haskell.plugin.pragmas.completionOn": {
          "default": true,
          "description": "Enables pragmas completions",
          "scope": "resource",
          "type": "boolean"
        },
        "haskell.plugin.qualifyImportedNames.globalOn": {
          "default": true,
          "description": "Enables qualifyImportedNames plugin",
          "scope": "resource",
          "type": "boolean"
        },
        "haskell.plugin.refineImports.codeActionsOn": {
          "default": true,
          "description": "Enables refineImports code actions",
          "scope": "resource",
          "type": "boolean"
        },
        "haskell.plugin.refineImports.codeLensOn": {
          "default": true,
          "description": "Enables refineImports code lenses",
          "scope": "resource",
          "type": "boolean"
        },
        "haskell.plugin.rename.config.crossModule": {
          "default": false,
          "markdownDescription": "Enable experimental cross-module renaming",
          "scope": "resource",
          "type": "boolean"
        },
        "haskell.plugin.rename.globalOn": {
          "default": true,
          "description": "Enables rename plugin",
          "scope": "resource",
          "type": "boolean"
        },
        "haskell.plugin.retrie.globalOn": {
          "default": true,
          "description": "Enables retrie plugin",
          "scope": "resource",
          "type": "boolean"
        },
        "haskell.plugin.splice.globalOn": {
          "default": true,
          "description": "Enables splice plugin",
          "scope": "resource",
          "type": "boolean"
        },
        "haskell.plugin.tactics.codeActionsOn": {
          "default": true,
          "description": "Enables tactics code actions",
          "scope": "resource",
          "type": "boolean"
        },
        "haskell.plugin.tactics.codeLensOn": {
          "default": true,
          "description": "Enables tactics code lenses",
          "scope": "resource",
          "type": "boolean"
        },
        "haskell.plugin.tactics.config.auto_gas": {
          "default": 4,
          "markdownDescription": "The depth of the search tree when performing \"Attempt to fill hole\". Bigger values will be able to derive more solutions, but will take exponentially more time.",
          "scope": "resource",
          "type": "integer"
        },
        "haskell.plugin.tactics.config.hole_severity": {
          "default": null,
          "description": "The severity to use when showing hole diagnostics. These are noisy, but some editors don't allow jumping to all severities.",
          "enum": [
            1,
            2,
            3,
            4,
            null
          ],
          "enumDescriptions": [
            "error",
            "warning",
            "info",
            "hint",
            "none"
          ],
          "scope": "resource",
          "type": "string"
        },
        "haskell.plugin.tactics.config.max_use_ctor_actions": {
          "default": 5,
          "markdownDescription": "Maximum number of `Use constructor <x>` code actions that can appear",
          "scope": "resource",
          "type": "integer"
        },
        "haskell.plugin.tactics.config.proofstate_styling": {
          "default": true,
          "markdownDescription": "Should Wingman emit styling markup when showing metaprogram proof states?",
          "scope": "resource",
          "type": "boolean"
        },
        "haskell.plugin.tactics.config.timeout_duration": {
          "default": 2,
          "markdownDescription": "The timeout for Wingman actions, in seconds",
          "scope": "resource",
          "type": "integer"
        },
        "haskell.plugin.tactics.hoverOn": {
          "default": true,
          "description": "Enables tactics hover",
          "scope": "resource",
          "type": "boolean"
        }
      }
    },
    "commands": [
      {
        "command": "haskell.commands.importIdentifier",
        "title": "Haskell: Import identifier",
        "description": "Imports a function or type based on a Hoogle search"
      },
      {
        "command": "haskell.commands.restartServer",
        "title": "Haskell: Restart Haskell LSP server",
        "description": "Restart the Haskell LSP server"
      },
      {
        "command": "haskell.commands.startServer",
        "title": "Haskell: Start Haskell LSP server",
        "description": "Start the Haskell LSP server"
      },
      {
        "command": "haskell.commands.stopServer",
        "title": "Haskell: Stop Haskell LSP server",
        "description": "Stop the Haskell LSP server"
      }
    ]
  },
  "scripts": {
    "vscode:prepublish": "webpack --mode production",
    "webpack": "webpack --mode none",
    "watch": "webpack --mode development --watch",
    "tslint": "tslint -p tsconfig.json -c tslint.json --format stylish 'src/**/*.ts'",
    "tslint-fix": "tslint --fix -p tsconfig.json  -c tslint.json --format stylish 'src/**/*.ts'",
    "push-tag": "git tag -a $npm_package_version -m \"Version $npm_package_version\" && git push origin $npm_package_version",
    "pretest": "tsc -p ./",
    "format": "prettier . --write",
    "test": "node ./out/test/runTest.js"
  },
  "husky": {
    "hooks": {
      "pre-commit": "pretty-quick --staged"
    }
  },
  "devDependencies": {
    "@types/bent": "^7.3.2",
    "@types/cheerio": "^0.22.30",
    "@types/glob": "^7.1.4",
    "@types/js-yaml": "^4.0.5",
    "@types/lodash-es": "^4.17.3",
    "@types/lru-cache": "^7.6.1",
    "@types/mocha": "^9.0.0",
    "@types/node": "^18.0.4",
    "@types/vscode": "^1.52.0",
    "@types/which": "^2.0.1",
    "@types/yauzl": "^2.9.1",
    "@typescript-eslint/eslint-plugin": "^5.30.6",
    "@typescript-eslint/parser": "^5.12.1",
    "@vscode/test-electron": "^2.1.3",
    "eslint": "^8.19.0",
    "glob": "^7.1.4",
    "husky": "^8.0.1",
    "mocha": "^9.2.1",
    "prettier": "^2.6.2",
    "pretty-quick": "^3.1.2",
    "set-value": ">=4.0.1",
    "ts-loader": "^9.3.1",
    "tslint": "^6.1.3",
    "tslint-loader": "^3.5.4",
    "typescript": "^4.4.0",
<<<<<<< HEAD
    "webpack": "^5.73.0",
    "webpack-cli": "^4.9.2"
=======
    "webpack": "^5.70.0",
    "webpack-cli": "^4.10.0"
>>>>>>> b2986c16
  },
  "extensionDependencies": [
    "justusadam.language-haskell"
  ],
  "dependencies": {
    "bent": "^7.3.12",
    "cheerio": "^1.0.0-rc.10",
    "extend": ">=3.0.2",
    "js-yaml": "^4.1.0",
    "lodash-es": "^4.17.21",
    "lru-cache": "^7.7.3",
    "ts-pattern": "^4.0.1",
    "vscode-languageclient": "^7.0.0",
    "which": "^2.0.1",
    "yauzl": "^2.10.0"
  }
}<|MERGE_RESOLUTION|>--- conflicted
+++ resolved
@@ -551,13 +551,8 @@
     "tslint": "^6.1.3",
     "tslint-loader": "^3.5.4",
     "typescript": "^4.4.0",
-<<<<<<< HEAD
     "webpack": "^5.73.0",
-    "webpack-cli": "^4.9.2"
-=======
-    "webpack": "^5.70.0",
     "webpack-cli": "^4.10.0"
->>>>>>> b2986c16
   },
   "extensionDependencies": [
     "justusadam.language-haskell"
